--- conflicted
+++ resolved
@@ -27,7 +27,8 @@
   }
 }
 
-<<<<<<< HEAD
+apply plugin: 'java'
+
 /* SET PROJECT INFO for all artifacts */
 assert hasProperty('version')   // See version in gradle.properties.
 System.out.println("version=${version}")
@@ -42,9 +43,6 @@
 
 getDate();
 
-=======
-apply plugin: 'java'
->>>>>>> fa16203b
 
 ext {
   commithash_error = ''
@@ -84,17 +82,14 @@
 
 /* Configure subprojects */
 subprojects {
-<<<<<<< HEAD
-  apply plugin: 'maven-publish'
-=======
 
   // ignore aggregator only projects so we don't assemble empty jars, etc for them.
   if (aggregatorOnlyProjects.contains(project.path)) {
     return
   }
 
+  apply plugin: 'maven-publish'
   apply plugin: 'java'
->>>>>>> fa16203b
   apply plugin: "jacoco"
   ext.artifact = project.name
   
@@ -235,7 +230,6 @@
       } 
     }
   }
-<<<<<<< HEAD
 
   publishing {
      publications {
@@ -250,14 +244,9 @@
         }
      }
   }
-
-  copyJar.dependsOn assemble
-  build.dependsOn copyJar
-=======
   
   // assemble: inject updating target_dir 
   assemble.finalizedBy copyJar
->>>>>>> fa16203b
 }
 
 task copyScripts(type: Copy) {
